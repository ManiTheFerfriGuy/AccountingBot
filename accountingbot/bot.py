--- conflicted
+++ resolved
@@ -923,11 +923,7 @@
             ],
             HISTORY_DATES: [
                 MessageHandler(filters.TEXT & ~filters.COMMAND, fetch_history),
-<<<<<<< HEAD
                 CommandHandler("skip", fetch_history),
-=======
-                CallbackQueryHandler(cancel, pattern="^workflow:cancel$"),
->>>>>>> 2eb4b369
             ],
         },
         fallbacks=[
